--- conflicted
+++ resolved
@@ -1,14 +1,9 @@
-<<<<<<< HEAD
 # FastAPI 및 웹 서버 - 최신 버전으로 통일
-=======
-# FastAPI & web server
->>>>>>> b11cbc5f
 fastapi==0.116.1
 uvicorn[standard]==0.35.0
 python-multipart==0.0.6
 pydantic==2.11.7
 
-<<<<<<< HEAD
 # HTTP 클라이언트 (S3 이미지 다운로드용)
 httpx==0.25.2
 boto3==1.40.11
@@ -32,36 +27,10 @@
 pandas==2.3.1
 
 # ML 모델링 - new_service 성능 예측용
-=======
-# HTTP client & AWS
-httpx>=0.27,<1
-boto3==1.40.11
-
-# PyTorch (CPU) for YOLOv8
-torch==2.1.0
-torchvision==0.16.0
-
-# YOLOv8 and models
-ultralytics==8.3.179
-
-# Image processing
-Pillow==10.1.0
-opencv-python==4.8.1.78
-
-# Plotting
-matplotlib==3.10.5
-
-# Data processing
-numpy>=1.24.0,<2.0.0
-pandas==2.3.1
-
-# ML modeling
->>>>>>> b11cbc5f
 scikit-learn==1.7.1
 xgboost==3.0.4
 joblib==1.5.1
 
-<<<<<<< HEAD
 # 지리 정보 처리 - new_service 지역 매핑용
 geopy==2.4.1
 
@@ -85,34 +54,6 @@
 # 테스트
 pytest==7.4.3
 pytest-asyncio==0.21.1
-=======
-# Geo
-geopy==2.4.1
 
-# PDF report
-reportlab==4.4.3
-
-# Excel IO
-openpyxl==3.1.5
-
-# Auth
-python-jose[cryptography]==3.3.0
-passlib[bcrypt]==1.7.4
-
-# Logging
-structlog==23.2.0
-
-# Env
-python-dotenv==1.0.0
-pydantic-settings==2.1.0
-
-# Test
-pytest==7.4.3
-pytest-asyncio==0.21.1
-
-# Chatbot / RAG
 openai==1.45.0
-chromadb==0.4.24
-# If you switch to HF embedding mode, also install:
-# sentence-transformers==2.7.0
->>>>>>> b11cbc5f
+chromadb==0.4.24