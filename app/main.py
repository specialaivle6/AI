import boto3, os, time
from botocore.exceptions import BotoCoreError, ClientError
from fastapi import FastAPI, HTTPException, Request, Query
from fastapi.middleware.cors import CORSMiddleware
from fastapi.responses import JSONResponse
from contextlib import asynccontextmanager
import uvicorn
from typing import Optional, List, Union
import asyncio
from datetime import datetime
from dotenv import load_dotenv, find_dotenv

# 개선된 임포트
from app.core.config import settings, validate_settings
from app.core.exceptions import (
    AIServiceException, ModelNotLoadedException,
    get_http_status_code, EXCEPTION_STATUS_MAPPING
)
from app.core.logging_config import setup_logging, get_logger, log_api_request, log_model_status

from app.services.damage_analyzer import DamageAnalyzer

from app.services.performance_analyzer import PerformanceAnalyzer
from app.schemas.schemas import (
    DamageAnalysisRequest,
    DamageAnalysisResponse,
    HealthCheckResponse,
    PanelRequest,
    PerformanceReportResponse,
    PerformanceReportDetailResponse,
    PerformanceAnalysisResult, ReportItemResult
)
from app.utils.image_utils import download_image_from_s3, get_image_info
from app.utils.report_generator import generate_performance_report
from app.utils.performance_utils import estimate_panel_cost

""" s3 업로드용 """
import os, time
import boto3
from botocore.exceptions import BotoCoreError, ClientError

AWS_REGION = os.getenv("AWS_DEFAULT_REGION", "ap-northeast-2")
S3_BUCKET = os.getenv("S3_BUCKET", "solar-panel-storage")

s3 = boto3.client("s3", region_name=AWS_REGION)

# 로깅 초기화
setup_logging()
logger = get_logger(__name__)

# 전역 변수로 서비스들 관리
damage_analyzer: Optional[DamageAnalyzer] = None
performance_analyzer: Optional[PerformanceAnalyzer] = None

load_dotenv(find_dotenv(), override=False)


@asynccontextmanager
async def lifespan(app: FastAPI):
    """앱 생명주기 관리"""
    global damage_analyzer, performance_analyzer

    # Startup
    logger.info(f"🚀 {settings.app_name} v{settings.app_version} 초기화 시작...")

    # 설정 검증
    config_issues = validate_settings()
    if config_issues:
        logger.warning("⚠️ 설정 검증 결과:")
        for issue in config_issues:
            logger.warning(f"  - {issue}")

    try:
        # 손상 분석기 초기화
        log_model_status("DamageAnalyzer", "loading", path=settings.damage_model_path)
        damage_analyzer = DamageAnalyzer()
        await damage_analyzer.initialize()
        log_model_status("DamageAnalyzer", "loaded",
                        loaded=damage_analyzer.is_loaded())

        # 성능 분석기 초기화
        log_model_status("PerformanceAnalyzer", "loading", path=settings.performance_model_path)
        performance_analyzer = PerformanceAnalyzer()
        await performance_analyzer.initialize()
        log_model_status("PerformanceAnalyzer", "loaded",
                        loaded=performance_analyzer.is_loaded())

        logger.info("✅ AI 서비스 준비 완료!")

    except Exception as e:
        logger.error(f"❌ 서비스 초기화 실패: {e}")
        raise

    yield

    # Shutdown
    logger.info("🔄 AI 서비스 종료 중...")


# FastAPI 앱 생성 (개선된 설정 사용)
app = FastAPI(
    title=settings.app_name,
    description=settings.description,
    version=settings.app_version,
    lifespan=lifespan
)

# CORS 설정 (설정 파일에서 가져오기)
app.add_middleware(
    CORSMiddleware,
    allow_origins=settings.cors_origins,
    allow_credentials=settings.cors_credentials,
    allow_methods=["*"],
    allow_headers=["*"],
)


# 전역 예외 처리기
@app.exception_handler(AIServiceException)
async def ai_service_exception_handler(request: Request, exc: AIServiceException):
    """AI 서비스 커스텀 예외 처리"""
    logger.error(f"AI Service Error: {exc.message}", extra={"details": exc.details})

    return JSONResponse(
        status_code=get_http_status_code(exc),
        content={
            "error": exc.error_code or "AI_SERVICE_ERROR",
            "message": exc.message,
            "details": exc.details,
            "timestamp": datetime.now().isoformat()
        }
    )


@app.exception_handler(Exception)
async def general_exception_handler(request: Request, exc: Exception):
    """일반 예외 처리"""
    logger.error(f"Unexpected error: {str(exc)}", exc_info=True)

    return JSONResponse(
        status_code=500,
        content={
            "error": "INTERNAL_SERVER_ERROR",
            "message": "내부 서버 오류가 발생했습니다",
            "timestamp": datetime.now().isoformat()
        }
    )


def _check_service_health(analyzer, service_name: str) -> dict:
    """서비스 헬스체크 공통 로직"""
    if analyzer is None:
        return {
            "status": "unhealthy",
            "model_loaded": False,
            "error": f"{service_name} 초기화되지 않음"
        }

    is_healthy = analyzer.is_loaded()
    return {
        "status": "healthy" if is_healthy else "unhealthy",
        "model_loaded": is_healthy,
        "error": None if is_healthy else f"{service_name} 모델 로드 실패"
    }


@app.get("/")
async def root():
    """기본 엔드포인트"""
    return {
        "service": settings.app_name,
        "version": settings.app_version,
        "status": "running",
        "environment": "development" if settings.is_development else "production",
        "models": {
            "damage_analysis": "YOLOv8 Segmentation",
            "performance_prediction": "Voting Ensemble"
        }
    }


@app.get("/api/damage-analysis/health", response_model=HealthCheckResponse)
async def damage_health_check():
    """손상 분석 서비스 헬스체크"""
    health_info = _check_service_health(damage_analyzer, "DamageAnalyzer")

    return HealthCheckResponse(
        status=health_info["status"],
        model_loaded=health_info["model_loaded"],
        version=settings.app_version,
        model_type="YOLOv8"
    )


@app.post("/api/damage-analysis/analyze", response_model=DamageAnalysisResponse)
async def analyze_panel_damage_from_s3(request: DamageAnalysisRequest):
    """백엔드에서 요청받은 S3 URL로 패널 손상 분석 수행"""
    start_time = time.time()

    # 서비스 상태 확인
    if damage_analyzer is None or not damage_analyzer.is_loaded():
        raise ModelNotLoadedException("DamageAnalyzer", settings.damage_model_path)

    try:
        log_api_request("POST", "/api/damage-analysis/analyze",
                       str(request.user_id), request.panel_id)

        # S3에서 이미지 다운로드
        image_data = await download_image_from_s3(request.panel_imageurl)
        image_info = get_image_info(image_data, request.panel_imageurl)

        # AI 분석 수행
        analysis_result = await damage_analyzer.analyze_damage(image_data)
        processing_time = time.time() - start_time

        # 응답 구성
        response = DamageAnalysisResponse(
            panel_id=request.panel_id,
            user_id=request.user_id,
            image_info=image_info,
            damage_analysis=analysis_result["damage_analysis"],
            business_assessment=analysis_result["business_assessment"],
            detection_details=analysis_result["detection_details"],
            confidence_score=analysis_result["confidence_score"],
            processing_time_seconds=processing_time
        )

        log_api_request("POST", "/api/damage-analysis/analyze",
                       str(request.user_id), request.panel_id, processing_time)

        return response

    except AIServiceException:
        raise
    except Exception as e:
        logger.error(f"손상 분석 중 예상치 못한 오류: {e}", exc_info=True)
        raise HTTPException(status_code=500, detail=f"분석 처리 오류: {str(e)}")


@app.get("/api/performance-analysis/health")
async def performance_health_check():
    """성능 예측 서비스 헬스체크"""
    health_info = _check_service_health(performance_analyzer, "PerformanceAnalyzer")

    return {
        **health_info,
        "service": "performance-analysis",
        "version": settings.app_version
    }


from app.schemas.schemas import (
    # ...
    PerformanceReportResponse,
    PerformanceReportDetailResponse,
    PerformanceAnalysisResult,
)

# 기존 함수 시그니처/데코레이터 교체
@app.post("/api/performance-analysis/report",
          response_model=List[PerformanceReportResponse])
async def generate_performance_report_endpoint(
    request: List[PanelRequest],
    address_mode: str = Query("key", pattern="^(key|url|presigned)$")  # ✅ 선택지
):
    if performance_analyzer is None or not performance_analyzer.is_loaded():
        raise ModelNotLoadedException("PerformanceAnalyzer", settings.performance_model_path)

    concurrency = getattr(settings, "batch_max_concurrency", 4)
    sem = asyncio.Semaphore(concurrency)

    async def run_one(p: PanelRequest) -> PerformanceReportResponse:
        async with sem:
            log_api_request("POST", "/api/performance-analysis/report(batch)", p.user_id, p.id)

            # 1) 분석
            analysis = await performance_analyzer.analyze_performance(p)

<<<<<<< HEAD
        s3_key = upload_pdf_to_s3(report_path, request.user_id)

        # (선택) 로컬 파일 정리
        try:
            os.remove(report_path)
        except FileNotFoundError:
            pass

        response = PerformanceReportResponse(
            user_id=request.user_id,
            address=s3_key,                                  # ✅ 로컬 경로 대신 S3 key로 반환
            created_at=datetime.now().isoformat()
        )

        return response
=======
            # 2) PDF 생성
            report_path = generate_performance_report(
                predicted=analysis["predicted_generation"],
                actual=analysis["actual_generation"],
                status=analysis["status"],
                user_id=p.user_id,
                lifespan=analysis.get("lifespan_months", 0) / 12 if analysis.get("lifespan_months") else None,
                cost=analysis.get("estimated_cost"),
            )

            # 3) S3 업로드 (키는 {user_id}/{panel_id}_{ts}.pdf 규칙 사용)
            ts = int(time.time())                                 # 이걸 report_id로 사용
            key = f"reports/{p.user_id}/{p.id}_{ts}.pdf"
            item = upload_pdf_to_s3(report_path, key)

            try:
                os.remove(report_path)
            except FileNotFoundError:
                pass

            # 4) 응답 address 선택
            if address_mode == "url":
                addr = item.s3Url
            elif address_mode == "presigned":
                addr = item.presignedUrl
            else:
                addr = item.s3Key

            return PerformanceReportResponse(
                user_id=p.user_id,
                address=addr,
                created_at=datetime.now().isoformat()
            )

    return await asyncio.gather(*[run_one(p) for p in request])

>>>>>>> d57c8009



@app.post(
    "/api/performance-analysis/analyze",
    response_model=Union[PerformanceReportDetailResponse, List[PerformanceReportDetailResponse]],
)
async def analyze_performance_detailed(request: Union[PanelRequest, List[PanelRequest]]):
    """
    상세한 성능 분석 (PDF 생성 없이 분석 결과만 반환)
    단건/배치 모두 지원:
    - 단건 -> PerformanceReportDetailResponse
    - 배열 -> PerformanceReportDetailResponse[]
    """
    start_time = time.time()

    if performance_analyzer is None or not performance_analyzer.is_loaded():
        raise ModelNotLoadedException("PerformanceAnalyzer", settings.performance_model_path)

    # --- 배열 처리 ---
    if isinstance(request, list):
        concurrency = getattr(settings, "batch_max_concurrency", 4)
        sem = asyncio.Semaphore(concurrency)

        async def run_one(p: PanelRequest) -> PerformanceReportDetailResponse:
            async with sem:
                log_api_request("POST", "/api/performance-analysis/analyze(batch)", p.user_id, p.id)
                ar = await performance_analyzer.analyze_performance(p)

                perf = PerformanceAnalysisResult(
                    predicted_generation=ar["predicted_generation"],
                    actual_generation=ar["actual_generation"],
                    performance_ratio=ar["performance_ratio"],
                    status=ar["status"],
                    lifespan_months=ar.get("lifespan_months"),
                    estimated_cost=ar.get("estimated_cost")
                )

                return PerformanceReportDetailResponse(
                    user_id=p.user_id,
                    panel_id=p.id,
                    performance_analysis=perf,
                    report_path="",
                    created_at=datetime.now().isoformat(),
                    processing_time_seconds=None,
                    panel_info=ar.get("panel_info", {}),
                    environmental_data=ar.get("environmental_data", {})
                )

        tasks = [run_one(p) for p in request]
        return await asyncio.gather(*tasks)

    # --- 단건 처리(기존 로직) ---
    try:
        p: PanelRequest = request
        log_api_request("POST", "/api/performance-analysis/analyze", p.user_id, p.id)
        ar = await performance_analyzer.analyze_performance(p)
        processing_time = time.time() - start_time
        log_api_request("POST", "/api/performance-analysis/analyze",
                       p.user_id, p.id, processing_time)

        perf = PerformanceAnalysisResult(
            predicted_generation=ar["predicted_generation"],
            actual_generation=ar["actual_generation"],
            performance_ratio=ar["performance_ratio"],
            status=ar["status"],
            lifespan_months=ar.get("lifespan_months"),
            estimated_cost=ar.get("estimated_cost")
        )

        return PerformanceReportDetailResponse(
            user_id=p.user_id,
            panel_id=p.id,
            performance_analysis=perf,
            report_path="",
            created_at=datetime.now().isoformat(),
            processing_time_seconds=processing_time,
            panel_info=ar.get("panel_info", {}),
            environmental_data=ar.get("environmental_data", {})
        )

    except AIServiceException:
        raise
    except Exception as e:
        logger.error(f"상세 성능 분석 중 예상치 못한 오류: {e}", exc_info=True)
        raise HTTPException(status_code=500, detail=f"상세 분석 처리 오류: {str(e)}")
        

def upload_pdf_to_s3(local_path: str, user_id) -> str:
    """
    로컬 PDF를 S3에 업로드하고 S3 object key를 반환.
    파일명 충돌 방지를 위해 timestamp 포함.
    """
    file_name = os.path.basename(local_path) or "report.pdf"
    ts = int(time.time())
    key = f"reports/{user_id}/{ts}.pdf"
    extra = {
        "ContentType": "application/pdf",
        "ContentDisposition": f'attachment; filename="{file_name}"'
    }
    try:
        s3.upload_file(Filename=local_path, Bucket=S3_BUCKET, Key=key, ExtraArgs=extra)
        return key
    except (BotoCoreError, ClientError) as e:
        raise HTTPException(status_code=500, detail=f"S3 upload failed: {e}")


<<<<<<< HEAD
if __name__ == "__main__":
    uvicorn.run(
        "app.main:app",
        host=settings.host,
        port=settings.port,
        reload=settings.is_development,
        log_level=settings.log_level.lower()
    )
=======
# --- S3 client ---
AWS_REGION = os.getenv("AWS_DEFAULT_REGION", "ap-northeast-2")
S3_BUCKET = os.getenv("S3_BUCKET", "solar-panel-storage")
PRESIGN_EXP_SECONDS = int(os.getenv("PRESIGN_EXP_SECONDS", "900"))

session = boto3.session.Session(
    aws_access_key_id=os.getenv("AWS_ACCESS_KEY_ID"),
    aws_secret_access_key=os.getenv("AWS_SECRET_ACCESS_KEY"),
    aws_session_token=os.getenv("AWS_SESSION_TOKEN"),
    region_name=AWS_REGION,
)

s3_client = session.client("s3")

try:
    sts = session.client("sts")
    ident = sts.get_caller_identity()
    ak = os.getenv("AWS_ACCESS_KEY_ID") or ""
    logger.info(
        f"AWS credentials OK (acct={ident['Account']}, arn={ident['Arn']}, key=***{ak[-4:]})"
    )
except Exception as e:
    logger.error(f"AWS credentials NOT found/invalid: {e}")

def upload_pdf_to_s3(local_path: str, key: str) -> ReportItemResult:
    content_type = "application/pdf"
    size = os.path.getsize(local_path)
    extra_args = {
        "ContentType": content_type,
        "ContentDisposition": f'attachment; filename="{os.path.basename(local_path)}"'
    }
    try:
        resp = s3_client.upload_file(
            Filename=local_path,
            Bucket=S3_BUCKET,
            Key=key,
            ExtraArgs=extra_args
        )
        head = s3_client.head_object(Bucket=S3_BUCKET, Key=key)
        e_tag = head.get("ETag", "").strip('"')

        s3_url = f"https://{S3_BUCKET}.s3.{os.getenv('AWS_DEFAULT_REGION','ap-northeast-2')}.amazonaws.com/{key}"
        presigned = s3_client.generate_presigned_url(
            ClientMethod="get_object",
            Params={"Bucket": S3_BUCKET, "Key": key},
            ExpiresIn=PRESIGN_EXP_SECONDS
        )
        expires_at = str(int(time.time()) + PRESIGN_EXP_SECONDS)

        return ReportItemResult(
            id=int(os.path.basename(key).split("_")[0]) if "_" in os.path.basename(key) else -1,
            s3Key=key,
            s3Url=s3_url,
            presignedUrl=presigned,
            expiresAt=expires_at,
            contentType=content_type,
            contentLength=size,
            eTag=e_tag
        )
    except (BotoCoreError, ClientError) as e:
        raise HTTPException(status_code=500, detail=f"S3 upload failed: {e}")
>>>>>>> d57c8009
<|MERGE_RESOLUTION|>--- conflicted
+++ resolved
@@ -276,23 +276,6 @@
             # 1) 분석
             analysis = await performance_analyzer.analyze_performance(p)
 
-<<<<<<< HEAD
-        s3_key = upload_pdf_to_s3(report_path, request.user_id)
-
-        # (선택) 로컬 파일 정리
-        try:
-            os.remove(report_path)
-        except FileNotFoundError:
-            pass
-
-        response = PerformanceReportResponse(
-            user_id=request.user_id,
-            address=s3_key,                                  # ✅ 로컬 경로 대신 S3 key로 반환
-            created_at=datetime.now().isoformat()
-        )
-
-        return response
-=======
             # 2) PDF 생성
             report_path = generate_performance_report(
                 predicted=analysis["predicted_generation"],
@@ -329,7 +312,6 @@
 
     return await asyncio.gather(*[run_one(p) for p in request])
 
->>>>>>> d57c8009
 
 
 
@@ -437,7 +419,6 @@
         raise HTTPException(status_code=500, detail=f"S3 upload failed: {e}")
 
 
-<<<<<<< HEAD
 if __name__ == "__main__":
     uvicorn.run(
         "app.main:app",
@@ -446,7 +427,7 @@
         reload=settings.is_development,
         log_level=settings.log_level.lower()
     )
-=======
+
 # --- S3 client ---
 AWS_REGION = os.getenv("AWS_DEFAULT_REGION", "ap-northeast-2")
 S3_BUCKET = os.getenv("S3_BUCKET", "solar-panel-storage")
@@ -507,5 +488,4 @@
             eTag=e_tag
         )
     except (BotoCoreError, ClientError) as e:
-        raise HTTPException(status_code=500, detail=f"S3 upload failed: {e}")
->>>>>>> d57c8009
+        raise HTTPException(status_code=500, detail=f"S3 upload failed: {e}")