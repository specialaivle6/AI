import boto3, os, time
from botocore.exceptions import BotoCoreError, ClientError
from fastapi import FastAPI, HTTPException, Request, Query
from fastapi.middleware.cors import CORSMiddleware
from fastapi.responses import JSONResponse
from contextlib import asynccontextmanager
import uvicorn
from typing import Optional, List, Union
import asyncio
from datetime import datetime
from dotenv import load_dotenv, find_dotenv
load_dotenv(find_dotenv(), override=False)

<<<<<<< HEAD
=======
# === (ADD) Chatbot wiring imports ===
from app.api import chat as chat_router
from app.services import rag

# 개선된 임포트
>>>>>>> b11cbc5f
from app.core.config import settings, validate_settings
from app.core.exceptions import (
    AIServiceException, ModelNotLoadedException,
    get_http_status_code, EXCEPTION_STATUS_MAPPING
)
from app.core.logging_config import setup_logging, get_logger, log_api_request, log_model_status

from app.services.damage_analyzer import DamageAnalyzer

from app.services.performance_analyzer import PerformanceAnalyzer
from app.schemas.schemas import (
    DamageAnalysisRequest,
    DamageAnalysisResponse,
    HealthCheckResponse,
    PanelRequest,
    PerformanceReportResponse,
    PerformanceReportDetailResponse,
    PerformanceAnalysisResult, ReportItemResult
)
from app.utils.image_utils import download_image_from_s3, get_image_info
from app.utils.report_generator import generate_performance_report
from app.utils.performance_utils import estimate_panel_cost

""" s3 업로드용 """
import os, time
import boto3
from botocore.exceptions import BotoCoreError, ClientError

AWS_REGION = os.getenv("AWS_DEFAULT_REGION", "ap-northeast-2")
S3_BUCKET = os.getenv("S3_BUCKET", "solar-panel-storage")
PRESIGN_EXP_SECONDS = int(os.getenv("PRESIGN_EXP_SECONDS", "900"))

s3 = boto3.client("s3", region_name=AWS_REGION)

# 로깅 초기화
setup_logging()
logger = get_logger(__name__)

# 전역 변수로 서비스들 관리
damage_analyzer: Optional[DamageAnalyzer] = None
performance_analyzer: Optional[PerformanceAnalyzer] = None

load_dotenv(find_dotenv(), override=False)


@asynccontextmanager
async def lifespan(app: FastAPI):
    """앱 생명주기 관리"""
    global damage_analyzer, performance_analyzer

    # Startup
    logger.info(f"🚀 {settings.app_name} v{settings.app_version} 초기화 시작...")

    # 설정 검증
    config_issues = validate_settings()
    if config_issues:
        logger.warning("⚠️ 설정 검증 결과:")
        for issue in config_issues:
            logger.warning(f"  - {issue}")

    try:
        # 손상 분석기 초기화
        log_model_status("DamageAnalyzer", "loading", path=settings.damage_model_path)
        damage_analyzer = DamageAnalyzer()
        await damage_analyzer.initialize()
        log_model_status("DamageAnalyzer", "loaded",
                        loaded=damage_analyzer.is_loaded())

        # 성능 분석기 초기화
        log_model_status("PerformanceAnalyzer", "loading", path=settings.performance_model_path)
        performance_analyzer = PerformanceAnalyzer()
        await performance_analyzer.initialize()
        log_model_status("PerformanceAnalyzer", "loaded",
                        loaded=performance_analyzer.is_loaded())

        # === (ADD) Chatbot RAG warmup ===
        try:
            rag.warmup()
            logger.info("🤖 Chatbot RAG warmup 완료")
        except Exception as e:
            logger.warning(f"🤖 Chatbot RAG warmup 건너뜀: {e}")

        logger.info("✅ AI 서비스 준비 완료!")

    except Exception as e:
        logger.error(f"❌ 서비스 초기화 실패: {e}")
        raise

    yield

    # Shutdown
    logger.info("🔄 AI 서비스 종료 중...")


# FastAPI 앱 생성 (개선된 설정 사용)
app = FastAPI(
    title=settings.app_name,
    description=settings.description,
    version=settings.app_version,
    lifespan=lifespan
)

# CORS 설정 (설정 파일에서 가져오기)
app.add_middleware(
    CORSMiddleware,
    allow_origins=settings.cors_origins,
    allow_credentials=settings.cors_credentials,
    allow_methods=["*"],
    allow_headers=["*"],
)

# === (ADD) Chatbot router mount ===
app.include_router(chat_router.router)


# 전역 예외 처리기
@app.exception_handler(AIServiceException)
async def ai_service_exception_handler(request: Request, exc: AIServiceException):
    """AI 서비스 커스텀 예외 처리"""
    logger.error(f"AI Service Error: {exc.message}", extra={"details": exc.details})

    return JSONResponse(
        status_code=get_http_status_code(exc),
        content={
            "error": exc.error_code or "AI_SERVICE_ERROR",
            "message": exc.message,
            "details": exc.details,
            "timestamp": datetime.now().isoformat()
        }
    )


@app.exception_handler(Exception)
async def general_exception_handler(request: Request, exc: Exception):
    """일반 예외 처리"""
    logger.error(f"Unexpected error: {str(exc)}", exc_info=True)

    return JSONResponse(
        status_code=500,
        content={
            "error": "INTERNAL_SERVER_ERROR",
            "message": "내부 서버 오류가 발생했습니다",
            "timestamp": datetime.now().isoformat()
        }
    )


def _check_service_health(analyzer, service_name: str) -> dict:
    """서비스 헬스체크 공통 로직"""
    if analyzer is None:
        return {
            "status": "unhealthy",
            "model_loaded": False,
            "error": f"{service_name} 초기화되지 않음"
        }

    is_healthy = analyzer.is_loaded()
    return {
        "status": "healthy" if is_healthy else "unhealthy",
        "model_loaded": is_healthy,
        "error": None if is_healthy else f"{service_name} 모델 로드 실패"
    }


@app.get("/")
async def root():
    """기본 엔드포인트"""
    return {
        "service": settings.app_name,
        "version": settings.app_version,
        "status": "running",
        "environment": "development" if settings.is_development else "production",
        "models": {
            "damage_analysis": "YOLOv8 Segmentation",
            "performance_prediction": "Voting Ensemble"
        }
    }


@app.get("/api/damage-analysis/health", response_model=HealthCheckResponse)
async def damage_health_check():
    """손상 분석 서비스 헬스체크"""
    health_info = _check_service_health(damage_analyzer, "DamageAnalyzer")

    return HealthCheckResponse(
        status=health_info["status"],
        model_loaded=health_info["model_loaded"],
        version=settings.app_version,
        model_type="YOLOv8"
    )


@app.post("/api/damage-analysis/analyze", response_model=DamageAnalysisResponse)
async def analyze_panel_damage_from_s3(request: DamageAnalysisRequest):
    """백엔드에서 요청받은 S3 URL로 패널 손상 분석 수행"""
    start_time = time.time()

    # 서비스 상태 확인
    if damage_analyzer is None or not damage_analyzer.is_loaded():
        raise ModelNotLoadedException("DamageAnalyzer", settings.damage_model_path)

    try:
        log_api_request("POST", "/api/damage-analysis/analyze",
                       str(request.user_id), request.panel_id)

        # S3에서 이미지 다운로드
        image_data = await download_image_from_s3(request.panel_imageurl)
        image_info = get_image_info(image_data, request.panel_imageurl)

        # AI 분석 수행
        analysis_result = await damage_analyzer.analyze_damage(image_data)
        processing_time = time.time() - start_time

        # 응답 구성
        response = DamageAnalysisResponse(
            panel_id=request.panel_id,
            user_id=request.user_id,
            image_info=image_info,
            damage_analysis=analysis_result["damage_analysis"],
            business_assessment=analysis_result["business_assessment"],
            detection_details=analysis_result["detection_details"],
            confidence_score=analysis_result["confidence_score"],
            processing_time_seconds=processing_time
        )

        log_api_request("POST", "/api/damage-analysis/analyze",
                       str(request.user_id), request.panel_id, processing_time)

        return response

    except AIServiceException:
        raise
    except Exception as e:
        logger.error(f"손상 분석 중 예상치 못한 오류: {e}", exc_info=True)
        raise HTTPException(status_code=500, detail=f"분석 처리 오류: {str(e)}")


@app.get("/api/performance-analysis/health")
async def performance_health_check():
    """성능 예측 서비스 헬스체크"""
    health_info = _check_service_health(performance_analyzer, "PerformanceAnalyzer")

    return {
        **health_info,
        "service": "performance-analysis",
        "version": settings.app_version
    }


from app.schemas.schemas import (
    # ...
    PerformanceReportResponse,
    PerformanceReportDetailResponse,
    PerformanceAnalysisResult,
)

# 기존 함수 시그니처/데코레이터 교체
@app.post("/api/performance-analysis/report",
          response_model=List[PerformanceReportResponse])
async def generate_performance_report_endpoint(
    request: List[PanelRequest],
    address_mode: str = Query("key", pattern="^(key|url|presigned)$")  # ✅ 선택지
):
    if performance_analyzer is None or not performance_analyzer.is_loaded():
        raise ModelNotLoadedException("PerformanceAnalyzer", settings.performance_model_path)

    concurrency = getattr(settings, "batch_max_concurrency", 4)
    sem = asyncio.Semaphore(concurrency)

    async def run_one(p: PanelRequest) -> PerformanceReportResponse:
        async with sem:
            log_api_request("POST", "/api/performance-analysis/report(batch)", p.user_id, p.id)

            # 1) 분석
            analysis = await performance_analyzer.analyze_performance(p)

            # 2) PDF 생성
            report_path = generate_performance_report(
                predicted=analysis["predicted_generation"],
                actual=analysis["actual_generation"],
                status=analysis["status"],
                user_id=p.user_id,
                lifespan=analysis.get("lifespan_months", 0) / 12 if analysis.get("lifespan_months") else None,
                cost=analysis.get("estimated_cost"),
            )

            # 3) S3 업로드 (키는 {user_id}/{panel_id}_{ts}.pdf 규칙 사용)
            ts = int(time.time())                                 # 이걸 report_id로 사용
            key = f"reports/{p.user_id}/{p.id}_{ts}.pdf"
            item = upload_pdf_to_s3(report_path, key)

            try:
                os.remove(report_path)
            except FileNotFoundError:
                pass

            # 4) 응답 address 선택
            if address_mode == "url":
                addr = item.s3Url
            elif address_mode == "presigned":
                addr = item.presignedUrl
            else:
                addr = item.s3Key

            return PerformanceReportResponse(
                user_id=p.user_id,
                address=addr,
                created_at=datetime.now().isoformat()
            )

    return await asyncio.gather(*[run_one(p) for p in request])




@app.post(
    "/api/performance-analysis/analyze",
    response_model=Union[PerformanceReportDetailResponse, List[PerformanceReportDetailResponse]],
)
async def analyze_performance_detailed(request: Union[PanelRequest, List[PanelRequest]]):
    """
    상세한 성능 분석 (PDF 생성 없이 분석 결과만 반환)
    단건/배치 모두 지원:
    - 단건 -> PerformanceReportDetailResponse
    - 배열 -> PerformanceReportDetailResponse[]
    """
    start_time = time.time()

    if performance_analyzer is None or not performance_analyzer.is_loaded():
        raise ModelNotLoadedException("PerformanceAnalyzer", settings.performance_model_path)

    # --- 배열 처리 ---
    if isinstance(request, list):
        concurrency = getattr(settings, "batch_max_concurrency", 4)
        sem = asyncio.Semaphore(concurrency)

        async def run_one(p: PanelRequest) -> PerformanceReportDetailResponse:
            async with sem:
                log_api_request("POST", "/api/performance-analysis/analyze(batch)", p.user_id, p.id)
                ar = await performance_analyzer.analyze_performance(p)

                perf = PerformanceAnalysisResult(
                    predicted_generation=ar["predicted_generation"],
                    actual_generation=ar["actual_generation"],
                    performance_ratio=ar["performance_ratio"],
                    status=ar["status"],
                    lifespan_months=ar.get("lifespan_months"),
                    estimated_cost=ar.get("estimated_cost")
                )

                return PerformanceReportDetailResponse(
                    user_id=p.user_id,
                    panel_id=p.id,
                    performance_analysis=perf,
                    report_path="",
                    created_at=datetime.now().isoformat(),
                    processing_time_seconds=None,
                    panel_info=ar.get("panel_info", {}),
                    environmental_data=ar.get("environmental_data", {})
                )

        tasks = [run_one(p) for p in request]
        return await asyncio.gather(*tasks)

    # --- 단건 처리(기존 로직) ---
    try:
        p: PanelRequest = request
        log_api_request("POST", "/api/performance-analysis/analyze", p.user_id, p.id)
        ar = await performance_analyzer.analyze_performance(p)
        processing_time = time.time() - start_time
        log_api_request("POST", "/api/performance-analysis/analyze",
                       p.user_id, p.id, processing_time)

        perf = PerformanceAnalysisResult(
            predicted_generation=ar["predicted_generation"],
            actual_generation=ar["actual_generation"],
            performance_ratio=ar["performance_ratio"],
            status=ar["status"],
            lifespan_months=ar.get("lifespan_months"),
            estimated_cost=ar.get("estimated_cost")
        )

        return PerformanceReportDetailResponse(
            user_id=p.user_id,
            panel_id=p.id,
            performance_analysis=perf,
            report_path="",
            created_at=datetime.now().isoformat(),
            processing_time_seconds=processing_time,
            panel_info=ar.get("panel_info", {}),
            environmental_data=ar.get("environmental_data", {})
        )

    except AIServiceException:
        raise
    except Exception as e:
        logger.error(f"상세 성능 분석 중 예상치 못한 오류: {e}", exc_info=True)
        raise HTTPException(status_code=500, detail=f"상세 분석 처리 오류: {str(e)}")
        

def upload_pdf_to_s3(local_path: str, user_id) -> str:
    """
    로컬 PDF를 S3에 업로드하고 S3 object key를 반환.
    파일명 충돌 방지를 위해 timestamp 포함.
    """
    file_name = os.path.basename(local_path) or "report.pdf"
    ts = int(time.time())
    key = f"reports/{user_id}/{ts}.pdf"
    extra = {
        "ContentType": "application/pdf",
        "ContentDisposition": f'attachment; filename="{file_name}"'
    }
    try:
        s3.upload_file(Filename=local_path, Bucket=S3_BUCKET, Key=key, ExtraArgs=extra)
        return key
    except (BotoCoreError, ClientError) as e:
        raise HTTPException(status_code=500, detail=f"S3 upload failed: {e}")


if __name__ == "__main__":
    uvicorn.run(
        "app.main:app",
        host=settings.host,
        port=settings.port,
        reload=settings.is_development,
        log_level=settings.log_level.lower()
    )

# --- S3 client ---

session = boto3.session.Session(
    aws_access_key_id=os.getenv("AWS_ACCESS_KEY_ID"),
    aws_secret_access_key=os.getenv("AWS_SECRET_ACCESS_KEY"),
    aws_session_token=os.getenv("AWS_SESSION_TOKEN"),
    region_name=AWS_REGION,
)

s3_client = session.client("s3")

try:
    sts = session.client("sts")
    ident = sts.get_caller_identity()
    ak = os.getenv("AWS_ACCESS_KEY_ID") or ""
    logger.info(
        f"AWS credentials OK (acct={ident['Account']}, arn={ident['Arn']}, key=***{ak[-4:]})"
    )
except Exception as e:
    logger.error(f"AWS credentials NOT found/invalid: {e}")

def upload_pdf_to_s3(local_path: str, key: str) -> ReportItemResult:
    content_type = "application/pdf"
    size = os.path.getsize(local_path)
    extra_args = {
        "ContentType": content_type,
        "ContentDisposition": f'attachment; filename="{os.path.basename(local_path)}"'
    }
    try:
        resp = s3_client.upload_file(
            Filename=local_path,
            Bucket=S3_BUCKET,
            Key=key,
            ExtraArgs=extra_args
        )
        head = s3_client.head_object(Bucket=S3_BUCKET, Key=key)
        e_tag = head.get("ETag", "").strip('"')

        s3_url = f"https://{S3_BUCKET}.s3.{os.getenv('AWS_DEFAULT_REGION','ap-northeast-2')}.amazonaws.com/{key}"
        presigned = s3_client.generate_presigned_url(
            ClientMethod="get_object",
            Params={"Bucket": S3_BUCKET, "Key": key},
            ExpiresIn=PRESIGN_EXP_SECONDS
        )
        expires_at = str(int(time.time()) + PRESIGN_EXP_SECONDS)

        return ReportItemResult(
            id=int(os.path.basename(key).split("_")[0]) if "_" in os.path.basename(key) else -1,
            s3Key=key,
            s3Url=s3_url,
            presignedUrl=presigned,
            expiresAt=expires_at,
            contentType=content_type,
            contentLength=size,
            eTag=e_tag
        )
    except (BotoCoreError, ClientError) as e:
        raise HTTPException(status_code=500, detail=f"S3 upload failed: {e}")<|MERGE_RESOLUTION|>--- conflicted
+++ resolved
@@ -1,24 +1,20 @@
-import boto3, os, time
-from botocore.exceptions import BotoCoreError, ClientError
-from fastapi import FastAPI, HTTPException, Request, Query
+from fastapi import FastAPI, HTTPException, Request
 from fastapi.middleware.cors import CORSMiddleware
 from fastapi.responses import JSONResponse
 from contextlib import asynccontextmanager
 import uvicorn
+import time
 from typing import Optional, List, Union
 import asyncio
 from datetime import datetime
 from dotenv import load_dotenv, find_dotenv
 load_dotenv(find_dotenv(), override=False)
 
-<<<<<<< HEAD
-=======
 # === (ADD) Chatbot wiring imports ===
 from app.api import chat as chat_router
 from app.services import rag
 
 # 개선된 임포트
->>>>>>> b11cbc5f
 from app.core.config import settings, validate_settings
 from app.core.exceptions import (
     AIServiceException, ModelNotLoadedException,
@@ -417,7 +413,7 @@
     except Exception as e:
         logger.error(f"상세 성능 분석 중 예상치 못한 오류: {e}", exc_info=True)
         raise HTTPException(status_code=500, detail=f"상세 분석 처리 오류: {str(e)}")
-        
+
 
 def upload_pdf_to_s3(local_path: str, user_id) -> str:
     """
